--- conflicted
+++ resolved
@@ -31,43 +31,15 @@
 
 dynamic = [ "version" ]
 dependencies = [
-<<<<<<< HEAD
-  "aleph-sdk-python>=1.1.0,<2",
-  "setuptools>=65.5.0",
-=======
   "aiodns==3.2",
   "aiohttp==3.9.*",
->>>>>>> 05cdfc64
   "aleph-message>=0.4.9",
-  "aleph-sdk-python>=1.0.1,<2",
+  "aleph-sdk-python>=1.1.0,<2",
+  "base58==2.1.1", # Needed now as default with _load_account changement
   "pygments==2.18",
+  "pynacl==1.5.0" # Needed now as default with _load_account changement
   "python-magic==0.4.27",
-<<<<<<< HEAD
   "pygments==2.18.0",
-  "rich==13.7.1",
-  "aiodns==3.2.0",
-  "textual==0.73.0",
-  "base58==2.1.1", # Needed now as default with _load_account changement
-  "pynacl==1.5.0" # Needed now as default with _load_account changement
-]
-[project.optional-dependencies]
-nuls2 = ["nuls2-sdk==0.1.0"]
-ethereum = ["eth_account>=0.4.0"]
-polkadot = ["substrate-interface==1.3.4"]
-cosmos = ["cosmospy==6.0.0"]
-solana = ["pynacl==1.5.0", "base58==2.1.1"]
-tezos = ["pynacl==1.5.0", "aleph-pytezos==3.13.4"]
-docs = ["sphinxcontrib-plantuml==0.27"]
-
-[project.urls]
-Documentation = "https://docs.aleph.im/tools/aleph-client/"
-Issues = "https://github.com/aleph-im/aleph-client/issues"
-Source = "https://github.com/aleph-im/aleph-client"
-Discussions = "https://community.aleph.im/"
-
-[project.scripts]
-aleph = "aleph_client.__main__:app"
-=======
   "rich==13.8.1",
   "setuptools>=65.5",
   "textual==0.73",
@@ -86,7 +58,6 @@
 urls.Source = "https://github.com/aleph-im/aleph-client"
 scripts.aleph = "aleph_client.__main__:app"
 readme-content-type = "text/x-rst; charset=UTF-8"
->>>>>>> 05cdfc64
 
 [tool.hatch.metadata]
 allow-direct-references = true
