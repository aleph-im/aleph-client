--- conflicted
+++ resolved
@@ -30,18 +30,11 @@
 dependencies = [
   "aiodns==3.2",
   "aiohttp==3.11.13",
-<<<<<<< HEAD
   "aleph-message @ git+https://github.com/aleph-im/aleph-message@108-upgrade-pydantic-version#egg=aleph-message",          # Change the version after the release
   "aleph-sdk-python @ git+https://github.com/aleph-im/aleph-sdk-python@177-upgrade-pydantic-version#egg=aleph-sdk-python", # Change the version after the release
   "base58==2.1.1",                                                                                                         # Needed now as default with _load_account changement
   "py-sr25519-bindings==0.2",                                                                                              # Needed for DOT signatures
   "pydantic>=2",
-=======
-  "aleph-message>=0.6.1",
-  "aleph-sdk-python @ git+https://github.com/aleph-im/aleph-sdk-python",
-  "base58==2.1.1",                                                       # Needed now as default with _load_account changement
-  "py-sr25519-bindings==0.2",                                            # Needed for DOT signatures
->>>>>>> f5c89ebe
   "pygments==2.19.1",
   "pynacl==1.5",                                                                                                           # Needed now as default with _load_account changement
   "python-magic==0.4.27",
