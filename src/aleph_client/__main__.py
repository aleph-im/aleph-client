"""Aleph Client command-line interface.
"""
import asyncio
import json
import logging
import os.path
import subprocess
import tempfile
from base64 import b32encode, b16decode
from enum import Enum
from pathlib import Path
from typing import Optional, Dict, List
from zipfile import BadZipFile

import typer
from aleph_message.models import (
    ProgramMessage,
    StoreMessage,
    MessageType,
    PostMessage,
    ForgetMessage,
    AlephMessage,
)
from typer import echo

from aleph_client.types import AccountFromPrivateKey
from aleph_client.account import _load_account
from aleph_client.utils import create_archive
from . import synchronous
from .asynchronous import (
    get_fallback_session,
    StorageEnum,
)
from .conf import settings

logger = logging.getLogger(__name__)
app = typer.Typer()


class KindEnum(str, Enum):
    json = "json"


def _input_multiline() -> str:
    """Prompt the user for a multiline input."""
    echo("Enter/Paste your content. Ctrl-D or Ctrl-Z ( windows ) to save it.")
    contents = ""
    while True:
        try:
            line = input()
        except EOFError:
            break
        contents += line + "\n"
    return contents


def _setup_logging(debug: bool = False):
    level = logging.DEBUG if debug else logging.WARNING
    logging.basicConfig(level=level)


@app.command()
def whoami(
    private_key: Optional[str] = settings.PRIVATE_KEY_STRING,
    private_key_file: Optional[Path] = settings.PRIVATE_KEY_FILE,
):
    """
    Display your public address.
    """

    account: AccountFromPrivateKey = _load_account(private_key, private_key_file)
    echo(account.get_public_key())


@app.command()
def post(
    path: Optional[Path] = None,
    type: str = "test",
    ref: Optional[str] = None,
    channel: str = settings.DEFAULT_CHANNEL,
    private_key: Optional[str] = settings.PRIVATE_KEY_STRING,
    private_key_file: Optional[Path] = settings.PRIVATE_KEY_FILE,
    debug: bool = False,
):
    """Post a message on Aleph.im."""

    _setup_logging(debug)

    account: AccountFromPrivateKey = _load_account(private_key, private_key_file)
    storage_engine: str
    content: Dict

    if path:
        if not path.is_file():
            echo(f"Error: File not found: '{path}'")
            raise typer.Exit(code=1)

        file_size = os.path.getsize(path)
        storage_engine = (
            StorageEnum.ipfs if file_size > 4 * 1024 * 1024 else StorageEnum.storage
        )

        with open(path, "r") as fd:
            content = json.load(fd)

    else:
        content_raw = _input_multiline()
        storage_engine = (
            StorageEnum.ipfs
            if len(content_raw) > 4 * 1024 * 1024
            else StorageEnum.storage
        )
        try:
            content = json.loads(content_raw)
        except json.decoder.JSONDecodeError:
            echo("Not valid JSON")
            raise typer.Exit(code=2)

    try:
        result: PostMessage = synchronous.create_post(
            account=account,
            post_content=content,
            post_type=type,
            ref=ref,
            channel=channel,
            inline=True,
            storage_engine=storage_engine,
        )
        echo(result.json(indent=4))
    finally:
        # Prevent aiohttp unclosed connector warning
        asyncio.run(get_fallback_session().close())


@app.command()
def upload(
    path: Path,
    channel: str = settings.DEFAULT_CHANNEL,
    private_key: Optional[str] = settings.PRIVATE_KEY_STRING,
    private_key_file: Optional[Path] = settings.PRIVATE_KEY_FILE,
    ref: Optional[str] = None,
    debug: bool = False,
):
    """Upload and store a file on Aleph.im."""

    _setup_logging(debug)

    account: AccountFromPrivateKey = _load_account(private_key, private_key_file)

    try:
        if not path.is_file():
            echo(f"Error: File not found: '{path}'")
            raise typer.Exit(code=1)

        with open(path, "rb") as fd:
            logger.debug("Reading file")
            # TODO: Read in lazy mode instead of copying everything in memory
            file_content = fd.read()
            storage_engine = (
                StorageEnum.ipfs
                if len(file_content) > 4 * 1024 * 1024
                else StorageEnum.storage
            )
            logger.debug("Uploading file")
            result: StoreMessage = synchronous.create_store(
                account=account,
                file_content=file_content,
                storage_engine=storage_engine,
                channel=channel,
                guess_mime_type=True,
                ref=ref,
            )
            logger.debug("Upload finished")
            echo(f"{result.json(indent=4)}")
    finally:
        # Prevent aiohttp unclosed connector warning
        asyncio.run(get_fallback_session().close())


@app.command()
def pin(
    hash: str,
    channel: str = settings.DEFAULT_CHANNEL,
    private_key: Optional[str] = settings.PRIVATE_KEY_STRING,
    private_key_file: Optional[Path] = settings.PRIVATE_KEY_FILE,
    ref: Optional[str] = None,
    debug: bool = False,
):
    """Persist a file from IPFS on Aleph.im."""

    _setup_logging(debug)

    account: AccountFromPrivateKey = _load_account(private_key, private_key_file)

    try:
        result: StoreMessage = synchronous.create_store(
            account=account,
            file_hash=hash,
            storage_engine=StorageEnum.ipfs,
            channel=channel,
            ref=ref,
        )
        logger.debug("Upload finished")
        echo(f"{result.json(indent=4)}")
    finally:
        # Prevent aiohttp unclosed connector warning
        asyncio.run(get_fallback_session().close())


def yes_no_input(text: str, default: Optional[bool] = None):
    while True:
        if default is True:
            response = input(f"{text} [Y/n] ")
        elif default is False:
            response = input(f"{text} [y/N] ")
        else:
            response = input(f"{text} ")

        if response.lower() in ("y", "yes"):
            return True
        elif response.lower() in ("n", "no"):
            return False
        elif response == "" and default is not None:
            return default
        else:
            if default is None:
                echo("Please enter 'y', 'yes', 'n' or 'no'")
            else:
                echo("Please enter 'y', 'yes', 'n', 'no' or nothing")
            continue


def _prompt_for_volumes():
    while yes_no_input("Add volume ?", default=False):
        comment = input("Description: ") or None
        mount = input("Mount: ")
        persistent = yes_no_input("Persist on VM host ?", default=False)
        if persistent:
            name = input("Volume name: ")
            size_mib = int(input("Size in MiB: "))
            yield {
                "comment": comment,
                "mount": mount,
                "name": name,
                "persistence": "host",
                "size_mib": size_mib,
            }
        else:
            ref = input("Ref: ")
            use_latest = yes_no_input("Use latest version ?", default=True)
            yield {
                "comment": comment,
                "mount": mount,
                "ref": ref,
                "use_latest": use_latest,
            }


@app.command()
def program(
    path: Path,
    entrypoint: str,
    channel: str = settings.DEFAULT_CHANNEL,
    memory: int = settings.DEFAULT_VM_MEMORY,
    vcpus: int = settings.DEFAULT_VM_VCPUS,
    timeout_seconds: float = settings.DEFAULT_VM_TIMEOUT,
    private_key: Optional[str] = settings.PRIVATE_KEY_STRING,
    private_key_file: Optional[Path] = settings.PRIVATE_KEY_FILE,
    print_messages: bool = False,
    print_code_message: bool = False,
    print_program_message: bool = False,
    runtime: str = None,
    beta: bool = False,
    debug: bool = False,
):
    """Register a program to run on Aleph.im virtual machines from a zip archive."""

    _setup_logging(debug)

    path = path.absolute()

    try:
        path_object, encoding = create_archive(path)
    except BadZipFile:
        echo("Invalid zip archive")
        raise typer.Exit(3)
    except FileNotFoundError:
        echo("No such file or directory")
        raise typer.Exit(4)

    account: AccountFromPrivateKey = _load_account(private_key, private_key_file)

    runtime = (
        runtime
        or input(f"Ref of runtime ? [{settings.DEFAULT_RUNTIME_ID}] ")
        or settings.DEFAULT_RUNTIME_ID
    )

    volumes = []
    for volume in _prompt_for_volumes():
        volumes.append(volume)
        echo("\n")

    subscriptions: Optional[List[Dict]]
    if beta and yes_no_input("Subscribe to messages ?", default=False):
        content_raw = _input_multiline()
        try:
            subscriptions = json.loads(content_raw)
        except json.decoder.JSONDecodeError:
            echo("Not valid JSON")
            raise typer.Exit(code=2)
    else:
        subscriptions = None

    try:
        # Upload the source code
        with open(path_object, "rb") as fd:
            logger.debug("Reading file")
            # TODO: Read in lazy mode instead of copying everything in memory
            file_content = fd.read()
            storage_engine = (
                StorageEnum.ipfs
                if len(file_content) > 4 * 1024 * 1024
                else StorageEnum.storage
            )
            logger.debug("Uploading file")
            user_code: StoreMessage = synchronous.create_store(
                account=account,
                file_content=file_content,
                storage_engine=storage_engine,
                channel=channel,
                guess_mime_type=True,
                ref=None,
            )
            logger.debug("Upload finished")
            if print_messages or print_code_message:
                echo(f"{user_code.json(indent=4)}")
            program_ref = user_code.item_hash

        # Register the program
        result: ProgramMessage = synchronous.create_program(
            account=account,
            program_ref=program_ref,
            entrypoint=entrypoint,
            runtime=runtime,
            storage_engine=StorageEnum.storage,
            channel=channel,
            memory=memory,
            vcpus=vcpus,
            timeout_seconds=timeout_seconds,
            encoding=encoding,
            volumes=volumes,
            subscriptions=subscriptions,
        )
        logger.debug("Upload finished")
        if print_messages or print_program_message:
            echo(f"{result.json(indent=4)}")

        hash: str = result.item_hash
        hash_base32 = b32encode(b16decode(hash.upper())).strip(b"=").lower().decode()

        echo(
            f"Your program has been uploaded on Aleph .\n\n"
            "Available on:\n"
            f"  {settings.VM_URL_PATH.format(hash=hash)}\n"
            f"  {settings.VM_URL_HOST.format(hash_base32=hash_base32)}\n"
            "Visualise on:\n  https://explorer.aleph.im/address/"
            f"{result.chain}/{result.sender}/message/PROGRAM/{hash}\n"
        )

    finally:
        # Prevent aiohttp unclosed connector warning
        asyncio.run(get_fallback_session().close())


@app.command()
def update(
    hash: str,
    path: Path,
    private_key: Optional[str] = settings.PRIVATE_KEY_STRING,
    private_key_file: Optional[Path] = settings.PRIVATE_KEY_FILE,
    print_message: bool = True,
    debug: bool = False,
):
    """Update the code of an existing program"""

    _setup_logging(debug)

    account = _load_account(private_key, private_key_file)
    path = path.absolute()

    try:
        program_message: ProgramMessage = synchronous.get_message(
            item_hash=hash, message_type=ProgramMessage
        )
        code_ref = program_message.content.code.ref
        code_message: StoreMessage = synchronous.get_message(
            item_hash=code_ref, message_type=StoreMessage
        )

        try:
            path, encoding = create_archive(path)
        except BadZipFile:
            echo("Invalid zip archive")
            raise typer.Exit(3)
        except FileNotFoundError:
            echo("No such file or directory")
            raise typer.Exit(4)

        if encoding != program_message.content.code.encoding:
            logger.error(
                f"Code must be encoded with the same encoding as the previous version "
                f"('{encoding}' vs '{program_message.content.code.encoding}'"
            )
            raise typer.Exit(1)

        # Upload the source code
        with open(path, "rb") as fd:
            logger.debug("Reading file")
            # TODO: Read in lazy mode instead of copying everything in memory
            file_content = fd.read()
            logger.debug("Uploading file")
            result = synchronous.create_store(
                account=account,
                file_content=file_content,
                storage_engine=code_message.content.item_type,
                channel=code_message.channel,
                guess_mime_type=True,
                ref=code_message.item_hash,
            )
            logger.debug("Upload finished")
            if print_message:
                echo(f"{result.json(indent=4)}")
    finally:
        # Prevent aiohttp unclosed connector warning
        asyncio.run(get_fallback_session().close())


@app.command()
def amend(
    hash: str,
    private_key: Optional[str] = settings.PRIVATE_KEY_STRING,
    private_key_file: Optional[Path] = settings.PRIVATE_KEY_FILE,
    debug: bool = False,
):
    """Amend an existing Aleph message."""

    _setup_logging(debug)

    account: AccountFromPrivateKey = _load_account(private_key, private_key_file)

    existing_message: AlephMessage = synchronous.get_message(item_hash=hash)

    editor: str = os.getenv("EDITOR", default="nano")
    with tempfile.NamedTemporaryFile(suffix="json") as fd:
        # Fill in message template
        fd.write(existing_message.content.json(indent=4).encode())
        fd.seek(0)

        # Launch editor
        subprocess.run([editor, fd.name], check=True)

        # Read new message
        fd.seek(0)
<<<<<<< HEAD
        new_content_json = fd.read()

    content_type = type(existing_message).__annotations__["content"]
    new_content_dict = json.loads(new_content_json)
    new_content = content_type(**new_content_dict)
    new_content.ref = existing_message.item_hash
=======
        new_message = fd.read()

    new_content = json.loads(new_message)
    new_content["ref"] = existing_message["item_hash"]
>>>>>>> 212bb5df
    echo(new_content)
    result = synchronous.submit(
        account=account,
        content=new_content.dict(),
        message_type=existing_message.type,
        channel=existing_message.channel,
    )
    echo(f"{result.json(indent=4)}")


def forget_messages(
    account: AccountFromPrivateKey,
    hashes: List[str],
    reason: Optional[str],
    channel: str,
):
    try:
        result: ForgetMessage = synchronous.forget(
            account=account,
            hashes=hashes,
            reason=reason,
            channel=channel,
        )
        echo(f"{result.json(indent=4)}")
    finally:
        # Prevent aiohttp unclosed connector warning
        asyncio.run(get_fallback_session().close())


@app.command()
def forget(
    hashes: str,
    reason: Optional[str] = None,
    channel: str = settings.DEFAULT_CHANNEL,
    private_key: Optional[str] = settings.PRIVATE_KEY_STRING,
    private_key_file: Optional[Path] = settings.PRIVATE_KEY_FILE,
    debug: bool = False,
):
    """Forget an existing Aleph message."""

    _setup_logging(debug)

    account: AccountFromPrivateKey = _load_account(private_key, private_key_file)

    hash_list: List[str] = hashes.split(",")
    forget_messages(account, hash_list, reason, channel)


@app.command()
def forget_aggregate(
    key: str,
    reason: Optional[str] = None,
    channel: str = settings.DEFAULT_CHANNEL,
    private_key: Optional[str] = settings.PRIVATE_KEY_STRING,
    private_key_file: Optional[Path] = settings.PRIVATE_KEY_FILE,
    debug: bool = False,
):
    """Forget all the messages composing an aggregate."""

    _setup_logging(debug)

    account: AccountFromPrivateKey = _load_account(private_key, private_key_file)

    message_response = synchronous.get_messages(
        addresses=[account.get_address()],
        message_type=MessageType.aggregate.value,
        content_keys=[key],
    )
    hash_list = [message["item_hash"] for message in message_response["messages"]]
    forget_messages(account, hash_list, reason, channel)


@app.command()
def watch(
    ref: str,
    indent: Optional[int] = None,
    debug: bool = False,
):
    """Watch a hash for amends and print amend hashes"""

    _setup_logging(debug)

    original: AlephMessage = synchronous.get_message(item_hash=ref)

    for message in synchronous.watch_messages(
        refs=[ref], addresses=[original.content.address]
    ):
        echo(f"{message.json(indent=indent)}")


if __name__ == "__main__":
    app()<|MERGE_RESOLUTION|>--- conflicted
+++ resolved
@@ -462,19 +462,16 @@
 
         # Read new message
         fd.seek(0)
-<<<<<<< HEAD
         new_content_json = fd.read()
 
     content_type = type(existing_message).__annotations__["content"]
     new_content_dict = json.loads(new_content_json)
     new_content = content_type(**new_content_dict)
     new_content.ref = existing_message.item_hash
-=======
         new_message = fd.read()
 
     new_content = json.loads(new_message)
     new_content["ref"] = existing_message["item_hash"]
->>>>>>> 212bb5df
     echo(new_content)
     result = synchronous.submit(
         account=account,
