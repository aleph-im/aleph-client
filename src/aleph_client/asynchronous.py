--- conflicted
+++ resolved
@@ -10,10 +10,7 @@
 from datetime import datetime
 from functools import lru_cache
 from typing import Type
-<<<<<<< HEAD
-=======
 from types import NoneType
->>>>>>> b937be44
 
 from aleph_message.models import (
     ForgetContent,
@@ -429,10 +426,7 @@
     session: Optional[ClientSession]=None,
     inline: bool = True,
 ) -> AlephMessage:
-<<<<<<< HEAD
-=======
     
->>>>>>> b937be44
     message: Dict[str, Any] = {
         #'item_hash': ipfs_hash,
         "chain": account.CHAIN,
@@ -469,10 +463,6 @@
     # let's add the content to the object so users can access it.
     message["content"] = content
 
-<<<<<<< HEAD
-=======
-    # add_item_content_and_hash(message, inplace=True)
->>>>>>> b937be44
     return Message(**message)
 
 
