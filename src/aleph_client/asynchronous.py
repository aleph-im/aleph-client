--- conflicted
+++ resolved
@@ -65,15 +65,9 @@
 
 
 async def ipfs_push(
-<<<<<<< HEAD
-        content: Dict,
-        session: ClientSession,
-        api_server: str,
-=======
-    content,
-    session: Optional[ClientSession] = None,
-    api_server: str = settings.API_HOST,
->>>>>>> c0514186
+    content: Mapping,
+    session: ClientSession,
+    api_server: str,
 ) -> str:
     """Push arbitrary content as JSON to the IPFS service."""
     url = f"{api_server}/api/v0/ipfs/add_json"
@@ -85,15 +79,9 @@
 
 
 async def storage_push(
-<<<<<<< HEAD
-        content: Dict,
-        session: ClientSession,
-        api_server: str,
-=======
-    content,
-    session: Optional[ClientSession] = None,
-    api_server: str = settings.API_HOST,
->>>>>>> c0514186
+    content: Mapping,
+    session: ClientSession,
+    api_server: str,
 ) -> str:
     """Push arbitrary content as JSON to the storage service."""
     url = f"{api_server}/api/v0/storage/add_json"
@@ -105,15 +93,9 @@
 
 
 async def ipfs_push_file(
-<<<<<<< HEAD
-        file_content,
-        session: ClientSession,
-        api_server: str,
-=======
     file_content,
-    session: Optional[ClientSession] = None,
-    api_server: str = settings.API_HOST,
->>>>>>> c0514186
+    session: ClientSession,
+    api_server: str,
 ) -> str:
     """Push a file to the IPFS service."""
     data = aiohttp.FormData()
@@ -128,15 +110,9 @@
 
 
 async def storage_push_file(
-<<<<<<< HEAD
-        file_content,
-        session: ClientSession,
-        api_server: str,
-=======
     file_content,
-    session: Optional[ClientSession] = None,
-    api_server: str = settings.API_HOST,
->>>>>>> c0514186
+    session: ClientSession,
+    api_server: str,
 ) -> str:
     """Push a file to the storage service."""
     data = aiohttp.FormData()
@@ -235,24 +211,13 @@
 
 
 async def broadcast(
-<<<<<<< HEAD
-        message,
-        session: ClientSession,
-        api_server: str,
+    message,
+    sync: bool = True,
+    session: ClientSession,
+    api_server: str,
 ) -> None:
     """Broadcast a message on the Aleph network via pubsub for nodes to pick it up."""
-    url = f"{api_server}/api/v0/ipfs/pubsub/pub"
-=======
-    message,
-    sync: bool = True,
-    session: Optional[ClientSession] = None,
-    api_server: str = settings.API_HOST,
-) -> None:
-    """Broadcast a message on the Aleph network via pubsub for nodes to pick it up."""
-    session = session or get_fallback_session()
-
     url = f"{api_server}/api/v0/messages"
->>>>>>> c0514186
     logger.debug(f"Posting message on {url}")
 
     async with session.post(
@@ -272,29 +237,16 @@
 
 
 async def create_post(
-<<<<<<< HEAD
-        account: Account,
-        post_content,
-        post_type: str,
-        ref: Optional[str] = None,
-        address: Optional[str] = None,
-        channel: Optional[str] = None,
-        session: Optional[ClientSession] = None,
-        api_server: Optional[str] = None,
-        inline: Optional[bool] = None,
-        storage_engine: Optional[StorageEnum] = None,
-=======
     account: Account,
     post_content,
     post_type: str,
     ref: Optional[str] = None,
-    address: Optional[str] = settings.ADDRESS_TO_USE,
-    channel: str = settings.DEFAULT_CHANNEL,
-    session: Optional[ClientSession] = None,
-    api_server: str = settings.API_HOST,
-    inline: bool = True,
-    storage_engine: StorageEnum = StorageEnum.storage,
->>>>>>> c0514186
+    address: Optional[str] = None,
+    channel: Optional[str] = None,
+    session: Optional[ClientSession] = None,
+    api_server: Optional[str] = None,
+    inline: Optional[bool] = None,
+    storage_engine: Optional[StorageEnum] = None,
 ) -> PostMessage:
     """
     Create a POST message on the Aleph network. It is associated with a channel and owned by an account.
@@ -333,25 +285,14 @@
 
 
 async def create_aggregate(
-<<<<<<< HEAD
-        account: Account,
-        key,
-        content,
-        address: Optional[str] = None,
-        channel: Optional[str] = None,
-        session: Optional[ClientSession] = None,
-        api_server: Optional[str] = None,
-        inline: Optional[bool] = None,
-=======
     account: Account,
     key,
     content,
-    address: Optional[str] = settings.ADDRESS_TO_USE,
-    channel: str = settings.DEFAULT_CHANNEL,
-    session: Optional[ClientSession] = None,
-    api_server: str = settings.API_HOST,
-    inline: bool = True,
->>>>>>> c0514186
+    address: Optional[str] = None,
+    channel: Optional[str] = None,
+    session: Optional[ClientSession] = None,
+    api_server: Optional[str] = None,
+    inline: Optional[bool] = None,
 ) -> AggregateMessage:
     """
     Create an AGGREGATE message. It is meant to be used as a quick access storage associated with an account.
@@ -386,32 +327,18 @@
 
 
 async def create_store(
-<<<<<<< HEAD
-        account: Account,
-        address: Optional[str] = None,
-        file_content: Optional[bytes] = None,
-        file_path: Optional[str] = None,
-        file_hash: Optional[str] = None,
-        guess_mime_type: Optional[bool] = None,
-        ref: Optional[str] = None,
-        storage_engine: Optional[StorageEnum] = None,
-        extra_fields: Optional[dict] = None,
-        channel: Optional[str] = None,
-        session: Optional[ClientSession] = None,
-        api_server: Optional[str] = None,
-=======
     account: Account,
-    address=settings.ADDRESS_TO_USE,
+    address: Optional[str] = None,
     file_content: Optional[bytes] = None,
+    file_path: Optional[str] = None,
     file_hash: Optional[str] = None,
-    guess_mime_type: bool = False,
+    guess_mime_type: Optional[bool] = None,
     ref: Optional[str] = None,
-    storage_engine=StorageEnum.storage,
+    storage_engine: Optional[StorageEnum] = None,
     extra_fields: Optional[dict] = None,
-    channel: str = settings.DEFAULT_CHANNEL,
-    session: Optional[ClientSession] = None,
-    api_server: str = settings.API_HOST,
->>>>>>> c0514186
+    channel: Optional[str] = None,
+    session: Optional[ClientSession] = None,
+    api_server: Optional[str] = None,
 ) -> StoreMessage:
     """
     Create a STORE message to store a file on the Aleph network.
@@ -489,43 +416,23 @@
 
 
 async def create_program(
-<<<<<<< HEAD
-        account: Account,
-        program_ref: str,
-        entrypoint: str,
-        runtime: str,
-        environment_variables: Optional[Dict[str, str]] = None,
-        storage_engine: Optional[StorageEnum] = None,
-        channel: Optional[str] = None,
-        address: Optional[str] = None,
-        session: Optional[ClientSession] = None,
-        api_server: Optional[str] = None,
-        memory: Optional[int] = None,
-        vcpus: Optional[int] = None,
-        timeout_seconds: Optional[float] = None,
-        persistent: Optional[bool] = None,
-        encoding: Optional[Encoding] = None,
-        volumes: Optional[List[Dict]] = None,
-        subscriptions: Optional[List[Dict]] = None,
-=======
     account: Account,
     program_ref: str,
     entrypoint: str,
     runtime: str,
     environment_variables: Optional[Dict[str, str]] = None,
-    storage_engine: StorageEnum = StorageEnum.storage,
-    channel: str = settings.DEFAULT_CHANNEL,
-    address: Optional[str] = settings.ADDRESS_TO_USE,
-    session: Optional[ClientSession] = None,
-    api_server: str = settings.API_HOST,
-    memory: int = settings.DEFAULT_VM_MEMORY,
-    vcpus: int = settings.DEFAULT_VM_VCPUS,
-    timeout_seconds: float = settings.DEFAULT_VM_TIMEOUT,
-    persistent: bool = False,
-    encoding: Encoding = Encoding.zip,
+    storage_engine: Optional[StorageEnum] = None,
+    channel: Optional[str] = None,
+    address: Optional[str] = None,
+    session: Optional[ClientSession] = None,
+    api_server: Optional[str] = None,
+    memory: Optional[int] = None,
+    vcpus: Optional[int] = None,
+    timeout_seconds: Optional[float] = None,
+    persistent: Optional[bool] = None,
+    encoding: Optional[Encoding] = None,
     volumes: Optional[List[Dict]] = None,
     subscriptions: Optional[List[Dict]] = None,
->>>>>>> c0514186
 ) -> ProgramMessage:
     """
     Post a (create) PROGRAM message.
@@ -629,25 +536,14 @@
 
 
 async def forget(
-<<<<<<< HEAD
-        account: Account,
-        hashes: List[str],
-        reason: Optional[str],
-        storage_engine: Optional[StorageEnum] = None,
-        channel: Optional[str] = None,
-        address: Optional[str] = None,
-        session: Optional[ClientSession] = None,
-        api_server: Optional[str] = None,
-=======
     account: Account,
     hashes: List[str],
     reason: Optional[str],
-    storage_engine: StorageEnum = StorageEnum.storage,
-    channel: str = settings.DEFAULT_CHANNEL,
-    address: Optional[str] = settings.ADDRESS_TO_USE,
-    session: Optional[ClientSession] = None,
-    api_server: str = settings.API_HOST,
->>>>>>> c0514186
+    storage_engine: Optional[StorageEnum] = None,
+    channel: Optional[str] = None,
+    address: Optional[str] = None,
+    session: Optional[ClientSession] = None,
+    api_server: Optional[str] = None,
 ) -> ForgetMessage:
     """
     Post a FORGET message to remove previous messages from the network.
@@ -685,25 +581,14 @@
 
 
 async def submit(
-<<<<<<< HEAD
-        account: Account,
-        content: Dict,
-        message_type: MessageType,
-        channel: Optional[str] = None,
-        api_server: Optional[str] = None,
-        storage_engine: Optional[StorageEnum] = None,
-        session: Optional[ClientSession] = None,
-        inline: Optional[bool] = None,
-=======
     account: Account,
     content: Dict,
     message_type: MessageType,
-    channel: str = settings.DEFAULT_CHANNEL,
-    api_server: str = settings.API_HOST,
-    storage_engine: StorageEnum = StorageEnum.storage,
-    session: Optional[ClientSession] = None,
-    inline: bool = True,
->>>>>>> c0514186
+    channel: Optional[str] = None,
+    api_server: Optional[str] = None,
+    storage_engine: Optional[StorageEnum] = None,
+    session: Optional[ClientSession] = None,
+    inline: Optional[bool] = None,
 ) -> AlephMessage:
     """Main function to post a message to the network. Use the other functions in this module if you can."""
     channel = channel or settings.DEFAULT_CHANNEL
@@ -752,19 +637,11 @@
 
 
 async def fetch_aggregate(
-<<<<<<< HEAD
-        address: str,
-        key: str,
-        limit: Optional[int] = None,
-        session: Optional[ClientSession] = None,
-        api_server: Optional[str] = None,
-=======
     address: str,
     key: str,
-    limit: Optional[int] = 100,
-    session: Optional[ClientSession] = None,
-    api_server: str = settings.API_HOST,
->>>>>>> c0514186
+    limit: Optional[int] = None,
+    session: Optional[ClientSession] = None,
+    api_server: Optional[str] = None,
 ) -> Dict[str, Dict]:
     """
     Fetch a value from the aggregate store by owner address and item key.
@@ -792,19 +669,11 @@
 
 
 async def fetch_aggregates(
-<<<<<<< HEAD
-        address: str,
-        keys: Optional[Iterable[str]] = None,
-        limit: Optional[int] = None,
-        session: Optional[ClientSession] = None,
-        api_server: Optional[str] = None,
-=======
     address: str,
     keys: Optional[Iterable[str]] = None,
-    limit: Optional[int] = 100,
-    session: Optional[ClientSession] = None,
-    api_server: str = settings.API_HOST,
->>>>>>> c0514186
+    limit: Optional[int] = None,
+    session: Optional[ClientSession] = None,
+    api_server: Optional[str] = None,
 ) -> Dict[str, Dict]:
     """
     Fetch key-value pairs from the aggregate store by owner address.
@@ -836,20 +705,19 @@
 
 
 async def get_posts(
-<<<<<<< HEAD
-        pagination: int = 200,
-        page: int = 1,
-        types: Optional[Iterable[str]] = None,
-        refs: Optional[Iterable[str]] = None,
-        addresses: Optional[Iterable[str]] = None,
-        tags: Optional[Iterable[str]] = None,
-        hashes: Optional[Iterable[str]] = None,
-        channels: Optional[Iterable[str]] = None,
-        chains: Optional[Iterable[str]] = None,
-        start_date: Optional[Union[datetime, float]] = None,
-        end_date: Optional[Union[datetime, float]] = None,
-        session: Optional[ClientSession] = None,
-        api_server: Optional[str] = None,
+    pagination: int = 200,
+    page: int = 1,
+    types: Optional[Iterable[str]] = None,
+    refs: Optional[Iterable[str]] = None,
+    addresses: Optional[Iterable[str]] = None,
+    tags: Optional[Iterable[str]] = None,
+    hashes: Optional[Iterable[str]] = None,
+    channels: Optional[Iterable[str]] = None,
+    chains: Optional[Iterable[str]] = None,
+    start_date: Optional[Union[datetime, float]] = None,
+    end_date: Optional[Union[datetime, float]] = None,
+    session: Optional[ClientSession] = None,
+    api_server: Optional[str] = None,
 ) -> Dict[str, Dict]:
     """
     Fetch a list of posts from the network.
@@ -868,22 +736,6 @@
     :param session: Session to use (DEFAULT: get_fallback_session())
     :param api_server: API server to use (DEFAULT: "https://api2.aleph.im")
     """
-=======
-    pagination: int = 200,
-    page: int = 1,
-    types: Optional[Iterable[str]] = None,
-    refs: Optional[Iterable[str]] = None,
-    addresses: Optional[Iterable[str]] = None,
-    tags: Optional[Iterable[str]] = None,
-    hashes: Optional[Iterable[str]] = None,
-    channels: Optional[Iterable[str]] = None,
-    chains: Optional[Iterable[str]] = None,
-    start_date: Optional[Union[datetime, float]] = None,
-    end_date: Optional[Union[datetime, float]] = None,
-    session: Optional[ClientSession] = None,
-    api_server: str = settings.API_HOST,
-):
->>>>>>> c0514186
     session = session or get_fallback_session()
     api_server = api_server or settings.API_HOST
 
@@ -921,11 +773,6 @@
 async def download_file(
         file_hash: str,
         session: Optional[ClientSession] = None,
-<<<<<<< HEAD
-        api_server: Optional[str] = None,
-        ignore_invalid_messages: Optional[bool] = None,
-        invalid_messages_log_level: Optional[int] = None,
-=======
         api_server: Optional[str] = None
 ) -> bytes:
     """
@@ -960,10 +807,9 @@
     start_date: Optional[Union[datetime, float]] = None,
     end_date: Optional[Union[datetime, float]] = None,
     session: Optional[ClientSession] = None,
-    api_server: str = settings.API_HOST,
-    ignore_invalid_messages: bool = True,
-    invalid_messages_log_level: int = logging.NOTSET,
->>>>>>> c0514186
+    api_server: Optional[str] = None,
+    ignore_invalid_messages: Optional[bool] = None,
+    invalid_messages_log_level: Optional[int] = None,
 ) -> MessagesResponse:
     """
     Fetch a list of messages from the network.
@@ -1056,19 +902,11 @@
 
 
 async def get_message(
-<<<<<<< HEAD
-        item_hash: str,
-        message_type: Optional[Type[GenericMessage]] = None,
-        channel: Optional[str] = None,
-        session: Optional[ClientSession] = None,
-        api_server: Optional[str] = None,
-=======
     item_hash: str,
     message_type: Optional[Type[GenericMessage]] = None,
     channel: Optional[str] = None,
     session: Optional[ClientSession] = None,
-    api_server: str = settings.API_HOST,
->>>>>>> c0514186
+    api_server: Optional[str] = None,
 ) -> GenericMessage:
     """
     Get a single message from its `item_hash` and perform some basic validation.
@@ -1103,20 +941,6 @@
 
 
 async def watch_messages(
-<<<<<<< HEAD
-        message_type: Optional[MessageType] = None,
-        content_types: Optional[Iterable[str]] = None,
-        refs: Optional[Iterable[str]] = None,
-        addresses: Optional[Iterable[str]] = None,
-        tags: Optional[Iterable[str]] = None,
-        hashes: Optional[Iterable[str]] = None,
-        channels: Optional[Iterable[str]] = None,
-        chains: Optional[Iterable[str]] = None,
-        start_date: Optional[Union[datetime, float]] = None,
-        end_date: Optional[Union[datetime, float]] = None,
-        session: Optional[ClientSession] = None,
-        api_server: Optional[str] = None,
-=======
     message_type: Optional[MessageType] = None,
     content_types: Optional[Iterable[str]] = None,
     refs: Optional[Iterable[str]] = None,
@@ -1128,8 +952,7 @@
     start_date: Optional[Union[datetime, float]] = None,
     end_date: Optional[Union[datetime, float]] = None,
     session: Optional[ClientSession] = None,
-    api_server: str = settings.API_HOST,
->>>>>>> c0514186
+    api_server: Optional[str] = None,
 ) -> AsyncIterable[AlephMessage]:
     """
     Iterate over current and future matching messages asynchronously.
