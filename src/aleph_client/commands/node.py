import datetime
import json as json_lib
import logging
import re
import unicodedata
from typing import Dict, List, Optional

import aiohttp
import typer
from rich import text
from rich.console import Console
from rich.markup import escape
from rich.table import Table

from aleph_client.commands.utils import setup_logging
from aleph_client.utils import AsyncTyper

logger = logging.getLogger(__name__)
app = AsyncTyper()

node_link = "https://api2.aleph.im/api/v0/aggregates/0xa1B3bb7d2332383D96b7796B908fB7f7F3c2Be10.json?keys=corechannel"


class NodeInfo:
    def __init__(self, **kwargs):
        self.data = kwargs.get("data", {})
        self.nodes = self.data.get("corechannel", {}).get("resource_nodes", [])
        self.nodes.sort(key=lambda x: x.get("score", 0), reverse=True)
        self.core_node = self.data.get("corechannel", {}).get("nodes", [])
        self.core_node.sort(key=lambda x: x.get("score", 0), reverse=True)


async def _fetch_nodes() -> NodeInfo:
    """Fetch node aggregates and format it as NodeInfo"""
    async with aiohttp.ClientSession() as session:
        async with session.get(node_link) as resp:
            if resp.status != 200:
                logger.error("Unable to fetch node information")
                raise typer.Exit(1)

            data = await resp.json()
            return NodeInfo(**data)


def _escape_and_normalize(string: str) -> str:
    sanitized_text = escape(string)
    normalized_text = unicodedata.normalize("NFC", sanitized_text)
    return normalized_text


def _remove_ansi_escape(string: str) -> str:
    ansi_escape = re.compile(r"\x1B\[[0-?]*[ -/]*[@-~]")
    return ansi_escape.sub("", string)


def _format_score(score):
    if score < 0.5:
        return text.Text(f"{score:.2%}", style="red", justify="right")
    elif score < 0.75:
        return text.Text(f"{score:.2%}", style="orange", justify="right")
    else:
        return text.Text(f"{score:.2%}", style="green", justify="right")


def _format_status(status):
    if status.lower() == "linked" or status.lower() == "active":
        return text.Text(status, style="green", justify="left")
    return text.Text(status, style="red", justify="left")


def _show_compute(node_info):
    table = Table(title="Compute Node Information")
    table.add_column("Score", style="green", no_wrap=True, justify="right")
    table.add_column("Name", style="#029AFF", justify="left")
    table.add_column("Creation Time", style="#029AFF", justify="center")
    table.add_column("Decentralization", style="green", justify="right")
    table.add_column("Status", style="green", justify="right")

    for node in node_info.nodes:
        # Prevent escaping with name
        node_name = node["name"]
        node_name = _escape_and_normalize(node_name)
        node_name = _remove_ansi_escape(node_name)

        #  Format Value
        creation_time = datetime.datetime.fromtimestamp(node["time"]).strftime(
            "%Y-%m-%d %H:%M:%S"
        )
        score = _format_score(node["score"])
        decentralization = _format_score(node["decentralization"])
        status = _format_status(node["status"])

        table.add_row(
            score,
            node_name,
            creation_time,
            decentralization,
            status,
        )

    console = Console()
    console.print(table)


def _show_core(node_info):
    table = Table(title="Core Channel Node Information")
    table.add_column("Score", style="green", no_wrap=True, justify="right")
    table.add_column("Name", style="#029AFF", justify="left")
    table.add_column("Staked", style="#029AFF", justify="left")
    table.add_column("Linked", style="#029AFF", justify="left")
    table.add_column("Creation Time", style="#029AFF", justify="center")
    table.add_column("Status", style="green", justify="right")

    for node in node_info:
        # Prevent escaping with name
        node_name = node["name"]
        node_name = _escape_and_normalize(node_name)
        node_name = _remove_ansi_escape(node_name)

        # Format Value
        creation_time = datetime.datetime.fromtimestamp(node["time"]).strftime(
            "%Y-%m-%d %H:%M:%S"
        )
        score = _format_score(node["score"])
        status = _format_status(node["status"])

        table.add_row(
            score,
            node_name,
            f"{int(node['total_staked']):,}",
            str(len(node["resource_nodes"])),
            creation_time,
            status,
        )

    console = Console()
    console.print(table)


@app.command()
async def compute(
    json: bool = typer.Option(
        default=False, help="Print as json instead of rich table"
    ),
    active: bool = typer.Option(default=False, help="Only show active node"),
    address: Optional[str] = typer.Option(default=None, help="adress owner"),
    debug: bool = False,
):
    """Get all compute node on aleph network"""

    setup_logging(debug)

<<<<<<< HEAD
    compute_info: NodeInfo = _fetch_nodes()
    compute_info.nodes = _filter_node(
        core_info=compute_info.nodes, active=active, address=address
    )

=======
    compute_info: NodeInfo = await _fetch_nodes()
>>>>>>> 6f70582b
    if not json:
        _show_compute(compute_info)
    else:
        typer.echo(json_lib.dumps(compute_info.nodes, indent=4))


def _filter_node(active: bool, address: Optional[str], core_info):
    result = []
    for node in core_info:
        if active and node["status"] == "active" and node["score"] > 0:
            result.append(node)
        elif address and node["owner"] == address:
            result.append(node)
        elif not active and not address:
            result.append(node)
    return result


@app.command()
async def core(
    json: bool = typer.Option(
        default=False, help="Print as json instead of rich table"
    ),
    active: bool = typer.Option(default=False, help="Only show active node"),
    address: Optional[str] = typer.Option(default=None, help="address"),
    debug: bool = False,
):
    """Get all core node on aleph"""
    setup_logging(debug)

<<<<<<< HEAD
    core_info: NodeInfo = _fetch_nodes()
    core_info.core_node = _filter_node(
        core_info=core_info.core_node, active=active, address=address
    )

=======
    core_info: NodeInfo = await _fetch_nodes()
>>>>>>> 6f70582b
    if not json:
        _show_core(node_info=core_info.core_node)
    else:
        typer.echo(json_lib.dumps(core_info.core_node, indent=4))<|MERGE_RESOLUTION|>--- conflicted
+++ resolved
@@ -150,15 +150,11 @@
 
     setup_logging(debug)
 
-<<<<<<< HEAD
     compute_info: NodeInfo = _fetch_nodes()
     compute_info.nodes = _filter_node(
         core_info=compute_info.nodes, active=active, address=address
     )
 
-=======
-    compute_info: NodeInfo = await _fetch_nodes()
->>>>>>> 6f70582b
     if not json:
         _show_compute(compute_info)
     else:
@@ -189,15 +185,11 @@
     """Get all core node on aleph"""
     setup_logging(debug)
 
-<<<<<<< HEAD
     core_info: NodeInfo = _fetch_nodes()
     core_info.core_node = _filter_node(
         core_info=core_info.core_node, active=active, address=address
     )
 
-=======
-    core_info: NodeInfo = await _fetch_nodes()
->>>>>>> 6f70582b
     if not json:
         _show_core(node_info=core_info.core_node)
     else:
