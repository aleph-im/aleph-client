import asyncio
import logging
from pathlib import Path
from typing import Optional

import typer
<<<<<<< HEAD
from aleph.sdk import AuthenticatedAlephClient, AlephClient
=======
from aleph.sdk import AuthenticatedAlephHttpClient
>>>>>>> 28a65587
from aleph.sdk.account import _load_account
from aleph.sdk.conf import settings as sdk_settings
from aleph.sdk.types import AccountFromPrivateKey, StorageEnum
from aleph_message.models import StoreMessage
from aleph_message.status import MessageStatus

from aleph_client.commands import help_strings
from aleph_client.commands.utils import setup_logging
from aleph_client.utils import AsyncTyper

logger = logging.getLogger(__name__)
app = AsyncTyper()


@app.command()
async def pin(
    item_hash: str = typer.Argument(..., help="IPFS hash to pin on aleph.im"),
    channel: Optional[str] = typer.Option(default=None, help=help_strings.CHANNEL),
    private_key: Optional[str] = typer.Option(
        sdk_settings.PRIVATE_KEY_STRING, help=help_strings.PRIVATE_KEY
    ),
    private_key_file: Optional[Path] = typer.Option(
        sdk_settings.PRIVATE_KEY_FILE, help=help_strings.PRIVATE_KEY_FILE
    ),
    ref: Optional[str] = typer.Option(None, help=help_strings.REF),
    debug: bool = False,
):
    """Persist a file from IPFS on aleph.im."""

    setup_logging(debug)

    account: AccountFromPrivateKey = _load_account(private_key, private_key_file)

    async with AuthenticatedAlephHttpClient(
        account=account, api_server=sdk_settings.API_HOST
    ) as client:
        result: StoreMessage
        status: MessageStatus
        result, status = await client.create_store(
            file_hash=item_hash,
            storage_engine=StorageEnum.ipfs,
            channel=channel,
            ref=ref,
        )
        logger.debug("Upload finished")
        typer.echo(f"{result.json(indent=4)}")


@app.command()
async def upload(
    path: Path = typer.Argument(..., help="Path of the file to upload"),
    channel: Optional[str] = typer.Option(default=None, help=help_strings.CHANNEL),
    private_key: Optional[str] = typer.Option(
        sdk_settings.PRIVATE_KEY_STRING, help=help_strings.PRIVATE_KEY
    ),
    private_key_file: Optional[Path] = typer.Option(
        sdk_settings.PRIVATE_KEY_FILE, help=help_strings.PRIVATE_KEY_FILE
    ),
    ref: Optional[str] = typer.Option(None, help=help_strings.REF),
    debug: bool = False,
):
    """Upload and store a file on aleph.im."""

    setup_logging(debug)

    account: AccountFromPrivateKey = _load_account(private_key, private_key_file)

    async with AuthenticatedAlephHttpClient(
        account=account, api_server=sdk_settings.API_HOST
    ) as client:
        if not path.is_file():
            typer.echo(f"Error: File not found: '{path}'")
            raise typer.Exit(code=1)

        with open(path, "rb") as fd:
            logger.debug("Reading file")
            # TODO: Read in lazy mode instead of copying everything in memory
            file_content = fd.read()
            storage_engine = (
                StorageEnum.ipfs
                if len(file_content) > 4 * 1024 * 1024
                else StorageEnum.storage
            )
            logger.debug("Uploading file")
            result: StoreMessage
            status: MessageStatus
            result, status = await client.create_store(
                file_content=file_content,
                storage_engine=storage_engine,
                channel=channel,
                guess_mime_type=True,
                ref=ref,
            )
            logger.debug("Upload finished")
            typer.echo(f"{result.json(indent=4)}")


@app.command()
def download(
    item_hash: str = typer.Argument(..., help="IPFS hash to pin on aleph.im"),
    use_ipfs: Optional[bool] = typer.Option(
        default=False, help="Download on IPFS client (100MB + file)"
    ),
    path: Optional[str] = typer.Option(None, help="Path of the file to download"),
    debug: bool = False,
):
    """Download a file on aleph.im."""

    setup_logging(debug)

    # If no path given then path == item_hash
    if path is None:
        path = item_hash

    with AlephClient(api_server=sdk_settings.API_HOST) as client:
        try:
            typer.echo("Downloading file ...")
            file_path = Path(path)
            with file_path.open(mode="wb") as f:
                if not use_ipfs:
                    output_buffer = client.download_file(item_hash)
                else:
                    output_buffer = client.download_file_ipfs(item_hash)
                f.write(output_buffer)
            typer.secho(f"File: '{path}' downloaded", fg=typer.colors.GREEN)

        except Exception as e:
            typer.secho(f"Error downloading file: {str(e)}", fg=typer.colors.RED)<|MERGE_RESOLUTION|>--- conflicted
+++ resolved
@@ -4,11 +4,9 @@
 from typing import Optional
 
 import typer
-<<<<<<< HEAD
-from aleph.sdk import AuthenticatedAlephClient, AlephClient
-=======
-from aleph.sdk import AuthenticatedAlephHttpClient
->>>>>>> 28a65587
+
+from aleph.sdk import AuthenticatedAlephHttpClient, AlephClient
+
 from aleph.sdk.account import _load_account
 from aleph.sdk.conf import settings as sdk_settings
 from aleph.sdk.types import AccountFromPrivateKey, StorageEnum
