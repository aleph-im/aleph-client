--- conflicted
+++ resolved
@@ -340,13 +340,10 @@
                 logger.debug(f"Cannot allocate {item_hash}: no CRN url")
                 return item_hash, crn_url
 
-<<<<<<< HEAD
             # Wait for the instance message to be processed
             async with aiohttp.ClientSession() as session:
                 await wait_for_processed_instance(session, item_hash)
 
-=======
->>>>>>> e5abb674
             # Pay-As-You-Go
             if payment_type == PaymentType.superfluid:
                 price: PriceResponse = await client.get_program_price(item_hash)
@@ -358,23 +355,12 @@
                         flow=Decimal(price.required_tokens),
                         update_type=FlowUpdate.INCREASE,
                     )
-<<<<<<< HEAD
                     # Wait for the flow transaction to be confirmed
                     await wait_for_confirmed_flow(account, message.content.payment.receiver)
-=======
->>>>>>> e5abb674
                     if flow_hash:
                         echo(
                             f"Flow {flow_hash} has been created:\n\t- amount: {price.required_tokens} ALEPH\n\t- receiver: {crn.stream_reward_address}"
                         )
-<<<<<<< HEAD
-=======
-
-            # Wait for the instance message to be processed
-            async with aiohttp.ClientSession() as session:
-                if isinstance(account, ETHAccount):
-                    await wait_for_processing(session, item_hash, account, message.content.payment.receiver)
->>>>>>> e5abb674
 
             # Notify CRN
             async with VmClient(account, crn.url) as crn_client:
