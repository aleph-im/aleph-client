from __future__ import annotations

import asyncio
import logging
from pathlib import Path
from typing import List, Optional, Tuple, Union, cast

import typer
from aiohttp import ClientResponseError, ClientSession
from aleph.sdk import AlephHttpClient, AuthenticatedAlephHttpClient
from aleph.sdk.account import _load_account
from aleph.sdk.conf import settings as sdk_settings
from aleph.sdk.exceptions import (
    ForgottenMessageError,
    InsufficientFundsError,
    MessageNotFoundError,
)
from aleph.sdk.query.filters import MessageFilter
from aleph.sdk.types import AccountFromPrivateKey, StorageEnum
from aleph_message.models import InstanceMessage, StoreMessage
from aleph_message.models.base import Chain, MessageType
from aleph_message.models.execution.base import Payment, PaymentType
from aleph_message.models.execution.environment import HypervisorType
from aleph_message.models.item_hash import ItemHash
from rich import box
from rich.console import Console
from rich.prompt import Confirm, Prompt
from rich.table import Table

from aleph_client.commands import help_strings
from aleph_client.commands.instance.display import CRNTable
from aleph_client.commands.node import NodeInfo, _fetch_nodes
from aleph_client.commands.utils import (
    get_or_prompt_volumes,
    setup_logging,
    validated_int_prompt,
    validated_prompt,
)
from aleph_client.conf import settings
from aleph_client.utils import AsyncTyper, fetch_json

logger = logging.getLogger(__name__)
app = AsyncTyper(no_args_is_help=True)


@app.command()
async def create(
    hold: bool = typer.Option(
        default=False,
        help="Pay using the holder tier instead of pay-as-you-go",
    ),
    channel: Optional[str] = typer.Option(default=None, help=help_strings.CHANNEL),
    memory: int = typer.Option(settings.DEFAULT_INSTANCE_MEMORY, help="Maximum memory allocation on vm in MiB"),
    vcpus: int = typer.Option(sdk_settings.DEFAULT_VM_VCPUS, help="Number of virtual cpus to allocate."),
    timeout_seconds: float = typer.Option(
        sdk_settings.DEFAULT_VM_TIMEOUT,
        help="If vm is not called after [timeout_seconds] it will shutdown",
    ),
    private_key: Optional[str] = typer.Option(sdk_settings.PRIVATE_KEY_STRING, help=help_strings.PRIVATE_KEY),
    private_key_file: Optional[Path] = typer.Option(sdk_settings.PRIVATE_KEY_FILE, help=help_strings.PRIVATE_KEY_FILE),
    ssh_pubkey_file: Path = typer.Option(
        Path("~/.ssh/id_rsa.pub").expanduser(),
        help="Path to a public ssh key to be added to the instance.",
    ),
    print_messages: bool = typer.Option(False),
    rootfs: str = typer.Option(
        "Ubuntu 22",
        help="Hash of the rootfs to use for your instance. Defaults to Ubuntu 22. You can also create your own rootfs and pin it",
    ),
    rootfs_size: int = typer.Option(
        settings.DEFAULT_ROOTFS_SIZE,
        help="Size of the rootfs to use for your instance. If not set, content.size of the --rootfs store message will be used.",
    ),
    hypervisor: HypervisorType = typer.Option(
        default=settings.DEFAULT_HYPERVISOR,
        help="Hypervisor to use to launch your instance. Defaults to Firecracker.",
    ),
    debug: bool = False,
    persistent_volume: Optional[List[str]] = typer.Option(None, help=help_strings.PERSISTENT_VOLUME),
    ephemeral_volume: Optional[List[str]] = typer.Option(None, help=help_strings.EPHEMERAL_VOLUME),
    immutable_volume: Optional[List[str]] = typer.Option(
        None,
        help=help_strings.IMMUATABLE_VOLUME,
    ),
):
    """Register a new instance on aleph.im"""
    setup_logging(debug)

    def validate_ssh_pubkey_file(file: Union[str, Path]) -> Path:
        if isinstance(file, str):
            file = Path(file).expanduser()
        if not file.exists():
            raise ValueError(f"{file} does not exist")
        if not file.is_file():
            raise ValueError(f"{file} is not a file")
        return file

    try:
        ssh_pubkey_file = validate_ssh_pubkey_file(ssh_pubkey_file)
    except ValueError:
        ssh_pubkey_file = Path(
            validated_prompt(
                f"{ssh_pubkey_file} does not exist. Please enter a path to a public ssh key to be added to the instance.",
                validate_ssh_pubkey_file,
            )
        )

    ssh_pubkey: str = ssh_pubkey_file.read_text().strip()

    account: AccountFromPrivateKey = _load_account(private_key, private_key_file)

<<<<<<< HEAD
    os_map = {
        settings.UBUNTU_22_ROOTFS_ID: "Ubuntu 22",
        settings.DEBIAN_12_ROOTFS_ID: "Debian 12",
        settings.DEBIAN_11_ROOTFS_ID: "Debian 11",
    }

    hv_map = {
        HypervisorType.firecracker: "firecracker",
        HypervisorType.qemu: "qemu",
    }

=======
    if hold:
        # Holder tier
        reward_address = None
    else:
        # Pay-as-you-go
        valid_address = await fetch_crn_info()
        reward_address = validated_prompt(
            "Please select and enter the reward address of the wanted CRN",
            lambda x: x in valid_address,
        )

    available_hypervisors = {
        HypervisorType.firecracker: {
            "Ubuntu 22": settings.UBUNTU_22_ROOTFS_ID,
            "Debian 12": settings.DEBIAN_12_ROOTFS_ID,
            "Debian 11": settings.DEBIAN_11_ROOTFS_ID,
        },
        HypervisorType.qemu: {
            "Ubuntu 22": settings.UBUNTU_22_QEMU_ROOTFS_ID,
            "Debian 12": settings.DEBIAN_12_QEMU_ROOTFS_ID,
            "Debian 11": settings.DEBIAN_11_QEMU_ROOTFS_ID,
        },
    }

    hypervisor_choice = HypervisorType[
        Prompt.ask(
            "Which hypervisor you want to use?",
            default=hypervisor.name,
            choices=[x.name for x in available_hypervisors],
        )
    ]

    os_choices = available_hypervisors[hypervisor_choice]
>>>>>>> 5b36a9f5
    rootfs = Prompt.ask(
        "Do you want to use a custom rootfs or one of the following prebuilt ones?",
        default=rootfs,
        choices=[*os_choices, "custom"],
    )

    if rootfs == "custom":
        rootfs = validated_prompt(
            "Enter the item hash of the rootfs to use for your instance",
            lambda x: len(x) == 64,
        )
    else:
        rootfs = os_choices[rootfs]

    async with AlephHttpClient(api_server=sdk_settings.API_HOST) as client:
        rootfs_message: StoreMessage = await client.get_message(item_hash=rootfs, message_type=StoreMessage)
        if not rootfs_message:
            typer.echo("Given rootfs volume does not exist on aleph.im")
            raise typer.Exit(code=1)
        if rootfs_size is None and rootfs_message.content.size:
            rootfs_size = rootfs_message.content.size

    vcpus = validated_int_prompt("Number of virtual cpus to allocate", vcpus, min_value=1, max_value=4)

    memory = validated_int_prompt("Maximum memory allocation on vm in MiB", memory, min_value=2000, max_value=8000)

    rootfs_size = validated_int_prompt("Disk size in MiB", rootfs_size, min_value=20000, max_value=100000)

    volumes = get_or_prompt_volumes(
        persistent_volume=persistent_volume,
        ephemeral_volume=ephemeral_volume,
        immutable_volume=immutable_volume,
    )

    # For PAYG, the user select directly the node on which to run on
    #  Use have to make the payment stream separately for no
    reward_address = None
    if not hold:
        crn = None
        while not crn:
            crn_table = CRNTable()
            crn = await crn_table.run_async()
            if not crn:
                # User has ctrl-c
                return
            print("Run instance on CRN:")
            print("\t Name", crn.name)
            print("\t Reward address", crn.reward_address)
            print("\t URL", crn.url)
            print("\t Available disk space", crn.machine_usage.disk)
            print("\t Available ram", crn.machine_usage.mem)
            if not Confirm.ask("Deploy on this node ?"):
                crn = None
                continue
            reward_address = crn.reward_address
    async with AuthenticatedAlephHttpClient(account=account, api_server=sdk_settings.API_HOST) as client:
        payment: Optional[Payment] = None
        if reward_address:
            payment = Payment(
                chain=Chain.AVAX,
                receiver=reward_address,
                type=PaymentType["superfluid"],
            )
        try:
            message, status = await client.create_instance(
                sync=True,
                rootfs=rootfs,
                rootfs_size=rootfs_size,
                storage_engine=StorageEnum.storage,
                channel=channel,
                memory=memory,
                vcpus=vcpus,
                timeout_seconds=timeout_seconds,
                volumes=volumes,
                ssh_keys=[ssh_pubkey],
                hypervisor=hypervisor,
                payment=payment,
            )
        except InsufficientFundsError as e:
            typer.echo(
                f"Instance creation failed due to insufficient funds.\n"
                f"{account.get_address()} on {account.CHAIN} has {e.available_funds} ALEPH but needs {e.required_funds} ALEPH."
            )
            raise typer.Exit(code=1)
        if print_messages:
            typer.echo(f"{message.json(indent=4)}")

        item_hash: ItemHash = message.item_hash

        console = Console()
        console.print(
            f"\nYour instance {item_hash} has been deployed on aleph.im\n"
            f"Your SSH key has been added to the instance. You can connect in a few minutes to it using:\n\n"
            f"  ssh root@<ipv6 address>\n\n"
            f"Run the following command to get the IPv6 address of your instance:\n\n"
            f"  aleph instance list\n\n"
        )


@app.command()
async def delete(
    item_hash: str,
    reason: str = typer.Option("User deletion", help="Reason for deleting the instance"),
    private_key: Optional[str] = sdk_settings.PRIVATE_KEY_STRING,
    private_key_file: Optional[Path] = sdk_settings.PRIVATE_KEY_FILE,
    print_message: bool = typer.Option(False),
    debug: bool = False,
):
    """Delete an instance, unallocating all resources associated with it. Immutable volumes will not be deleted."""

    setup_logging(debug)

    account = _load_account(private_key, private_key_file)

    async with AuthenticatedAlephHttpClient(account=account, api_server=sdk_settings.API_HOST) as client:
        try:
            existing_message: InstanceMessage = await client.get_message(
                item_hash=ItemHash(item_hash), message_type=InstanceMessage
            )
        except MessageNotFoundError:
            typer.echo("Instance does not exist")
            raise typer.Exit(code=1)
        except ForgottenMessageError:
            typer.echo("Instance already forgotten")
            raise typer.Exit(code=1)
        if existing_message.sender != account.get_address():
            typer.echo("You are not the owner of this instance")
            raise typer.Exit(code=1)

        message, status = await client.forget(hashes=[ItemHash(item_hash)], reason=reason)
        if print_message:
            typer.echo(f"{message.json(indent=4)}")

        typer.echo(f"Instance {item_hash} has been deleted. It will be removed by the scheduler in a few minutes.")


async def _get_ipv6_address(message: InstanceMessage, node_list: NodeInfo) -> Tuple[str, str]:
    async with ClientSession() as session:
        try:
            if not message.content.payment:
                # Fetch from the scheduler API directly if no payment
                status = await fetch_json(
                    session,
                    f"https://scheduler.api.aleph.cloud/api/v0/allocation/{message.item_hash}",
                )
                return status["vm_hash"], status["vm_ipv6"]
            for node in node_list.nodes:
                if node["stream_reward"] == message.content.payment.receiver:

                    # Fetch from the CRN API if payment
                    executions = await fetch_json(session, f"{node['address']}about/executions/list")
                    if message.item_hash in executions:
                        ipv6_address = executions[message.item_hash]["networking"]["ipv6"]
                        return message.item_hash, ipv6_address

            return message.item_hash, "Not available (yet)"
        except ClientResponseError as e:
            return message.item_hash, f"Not available (yet), server not responding : {e}"


async def _show_instances(messages: List[InstanceMessage], node_list: NodeInfo):
    table = Table(box=box.SIMPLE_HEAVY)
    table.add_column("Item Hash", style="cyan")
    table.add_column("Vcpus", style="magenta")
    table.add_column("Memory", style="magenta")
    table.add_column("Disk size", style="magenta")
    table.add_column("IPv6 address", style="yellow")

    scheduler_responses = dict(await asyncio.gather(*[_get_ipv6_address(message, node_list) for message in messages]))

    for message in messages:
        table.add_row(
            message.item_hash,
            str(message.content.resources.vcpus),
            str(message.content.resources.memory),
            str(message.content.rootfs.size_mib),
            scheduler_responses[message.item_hash],
        )
    console = Console()
    console.print(table)
    console.print("To connect to an instance, use:\n\n" "  ssh root@<ipv6 address>\n")


@app.command()
async def list(
    address: Optional[str] = typer.Option(None, help="Owner address of the instance"),
    private_key: Optional[str] = typer.Option(sdk_settings.PRIVATE_KEY_STRING, help=help_strings.PRIVATE_KEY),
    private_key_file: Optional[Path] = typer.Option(sdk_settings.PRIVATE_KEY_FILE, help=help_strings.PRIVATE_KEY_FILE),
    json: bool = typer.Option(default=False, help="Print as json instead of rich table"),
    debug: bool = False,
):
    """List all instances associated with your private key"""

    setup_logging(debug)

    if address is None:
        account = _load_account(private_key, private_key_file)
        address = account.get_address()

    async with AlephHttpClient(api_server=sdk_settings.API_HOST) as client:
        resp = await client.get_messages(
            message_filter=MessageFilter(
                message_types=[MessageType.instance],
                addresses=[address],
            ),
            page_size=100,
        )
        if not resp:
            typer.echo("No instances found")
            raise typer.Exit(code=1)
        if json:
            typer.echo(resp.json(indent=4))
        else:
            # Since we filtered on message type, we can safely cast as InstanceMessage.
            messages = cast(List[InstanceMessage], resp.messages)
            resource_nodes: NodeInfo = await _fetch_nodes()
            await _show_instances(messages, resource_nodes)<|MERGE_RESOLUTION|>--- conflicted
+++ resolved
@@ -109,30 +109,6 @@
 
     account: AccountFromPrivateKey = _load_account(private_key, private_key_file)
 
-<<<<<<< HEAD
-    os_map = {
-        settings.UBUNTU_22_ROOTFS_ID: "Ubuntu 22",
-        settings.DEBIAN_12_ROOTFS_ID: "Debian 12",
-        settings.DEBIAN_11_ROOTFS_ID: "Debian 11",
-    }
-
-    hv_map = {
-        HypervisorType.firecracker: "firecracker",
-        HypervisorType.qemu: "qemu",
-    }
-
-=======
-    if hold:
-        # Holder tier
-        reward_address = None
-    else:
-        # Pay-as-you-go
-        valid_address = await fetch_crn_info()
-        reward_address = validated_prompt(
-            "Please select and enter the reward address of the wanted CRN",
-            lambda x: x in valid_address,
-        )
-
     available_hypervisors = {
         HypervisorType.firecracker: {
             "Ubuntu 22": settings.UBUNTU_22_ROOTFS_ID,
@@ -155,7 +131,6 @@
     ]
 
     os_choices = available_hypervisors[hypervisor_choice]
->>>>>>> 5b36a9f5
     rootfs = Prompt.ask(
         "Do you want to use a custom rootfs or one of the following prebuilt ones?",
         default=rootfs,
@@ -211,6 +186,7 @@
                 crn = None
                 continue
             reward_address = crn.reward_address
+
     async with AuthenticatedAlephHttpClient(account=account, api_server=sdk_settings.API_HOST) as client:
         payment: Optional[Payment] = None
         if reward_address:
