import jsonpickle
from typing import Any, Dict

from aleph_message.models import (
    AggregateMessage,
    ForgetMessage,
    MessageType,
    PostMessage,
    ProgramMessage,
    StoreMessage,
    InstanceMessage
)

from aleph_client.utils import get_message_type_value


def test_get_message_type_value():
    assert get_message_type_value(PostMessage) == MessageType.post
    assert get_message_type_value(AggregateMessage) == MessageType.aggregate
    assert get_message_type_value(StoreMessage) == MessageType.store
    assert get_message_type_value(ProgramMessage) == MessageType.program
    assert get_message_type_value(InstanceMessage) == MessageType.instance
<<<<<<< HEAD
    assert get_message_type_value(ForgetMessage) == MessageType.forget
=======
    assert get_message_type_value(ForgetMessage) == MessageType.forget


def dump(target: Any):
    try:
        if isinstance(target, str):
            return target

        if isinstance(target, Dict):
            return str(target)

        return jsonpickle.encode(target, unpicklable=True, indent=2)
    except (Exception,):
        return target
>>>>>>> a0fcaf5b
<|MERGE_RESOLUTION|>--- conflicted
+++ resolved
@@ -20,9 +20,6 @@
     assert get_message_type_value(StoreMessage) == MessageType.store
     assert get_message_type_value(ProgramMessage) == MessageType.program
     assert get_message_type_value(InstanceMessage) == MessageType.instance
-<<<<<<< HEAD
-    assert get_message_type_value(ForgetMessage) == MessageType.forget
-=======
     assert get_message_type_value(ForgetMessage) == MessageType.forget
 
 
@@ -36,5 +33,4 @@
 
         return jsonpickle.encode(target, unpicklable=True, indent=2)
     except (Exception,):
-        return target
->>>>>>> a0fcaf5b
+        return target