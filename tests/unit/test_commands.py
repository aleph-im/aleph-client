--- conflicted
+++ resolved
@@ -1,12 +1,8 @@
 import json
 import subprocess
 from pathlib import Path
-<<<<<<< HEAD
 from tempfile import NamedTemporaryFile
-
-=======
 from aleph.sdk.chains.ethereum import ETHAccount
->>>>>>> 74fba9ca
 from typer.testing import CliRunner
 
 from aleph_client.__main__ import app
@@ -94,102 +90,4 @@
     assert (
         b"bd79839bf96e595a06da5ac0b6ba51dea6f7e2591bb913deccded04d831d29f4"
         in result.stdout
-    )
-
-
-<<<<<<< HEAD
-@pytest.mark.parametrize(
-    "file_hash, content",
-    [("QmeomffUNfmQy76CQGy9NdmqEnnHU9soCexBnGU3ezPHVH", "test\n")],
-)
-def test_file_download(file_hash, content):
-    with NamedTemporaryFile() as temp_file:
-        subprocess.run(
-            ["aleph", "file", "download", file_hash, "--path", temp_file.name],
-            check=True,
-            timeout=30,
-        )
-
-        with open(temp_file.name) as file:
-            content_file = file.read()
-
-    assert content_file == content
-
-
-@pytest.mark.parametrize(
-    "file_hash, content",
-    [("QmbFMke1KXqnYyBBWxB74N4c5SBnJMVAiMNRcGu6x1AwQH", "")],
-)
-def test_file_download_ipfs(file_hash, content):
-    with NamedTemporaryFile() as temp_file:
-        subprocess.run(
-            [
-                "aleph",
-                "file",
-                "download",
-                file_hash,
-                "--use-ipfs",
-                "--path",
-                temp_file.name,
-            ],
-            check=True,
-            timeout=30,
-        )
-
-        with open(temp_file.name) as file:
-            content_file = file.read()
-    assert content_file == content
-=======
-def test_sign_message(account_file):
-    account = get_account(account_file)
-    message = get_test_message(account)
-    result = subprocess.run(
-        [
-            "aleph",
-            "message",
-            "sign",
-            "--private-key-file",
-            str(account_file),
-            "--message",
-            json.dumps(message),
-        ],
-        capture_output=True,
-    )
-
-    assert result.returncode == 0
-    assert b"signature" in result.stdout
-
-
-def test_sign_message_stdin(account_file):
-    account = get_account(account_file)
-    message = get_test_message(account)
-    cmd = f"""echo '{json.dumps(message)}' | aleph message sign --private-key-file {account_file}"""
-    result = subprocess.run(cmd, shell=True, capture_output=True)
-
-    assert result.returncode == 0
-    assert b"signature" in result.stdout
-
-
-def test_sign_raw():
-    result = subprocess.run(
-        [
-            "aleph",
-            "account",
-            "sign-bytes",
-            "--message",
-            "some message",
-        ],
-        capture_output=True,
-    )
-
-    assert result.returncode == 0
-    assert b"0x" in result.stdout
-
-
-def test_sign_raw_stdin():
-    cmd = 'echo "some message" | aleph account sign-bytes'
-    result = subprocess.run(cmd, shell=True, capture_output=True)
-
-    assert result.returncode == 0
-    assert b"0x" in result.stdout
->>>>>>> 74fba9ca
+    )