--- conflicted
+++ resolved
@@ -1,12 +1,9 @@
 import json
 import subprocess
 from pathlib import Path
-<<<<<<< HEAD
 from aleph.sdk.chains.ethereum import ETHAccount
-=======
 from tempfile import NamedTemporaryFile
 
->>>>>>> b175473e
 from typer.testing import CliRunner
 
 from aleph_client.__main__ import app
@@ -103,7 +100,6 @@
     )
 
 
-<<<<<<< HEAD
 def test_sign_message(account_file):
     account = get_account(account_file)
     message = get_test_message(account)
@@ -156,7 +152,8 @@
 
     assert result.returncode == 0
     assert b"0x" in result.stdout
-=======
+
+
 def test_file_upload():
     #  Test upload a file to aleph network by creating a file and upload it to an aleph node
     with NamedTemporaryFile() as temp_file:
@@ -171,5 +168,4 @@
             capture_output=True,
         )
         assert result.returncode == 0
-        assert result.stdout is not None
->>>>>>> b175473e
+        assert result.stdout is not None