import json
from pathlib import Path
from tempfile import NamedTemporaryFile
<<<<<<< HEAD
=======

>>>>>>> 28a65587
from aleph.sdk.chains.ethereum import ETHAccount
from typer.testing import CliRunner

from aleph_client.__main__ import app
import pytest

runner = CliRunner()


def get_account(my_account_file: Path) -> ETHAccount:
    with open(my_account_file, "rb") as fd:
        private_key = fd.read()
    return ETHAccount(private_key=private_key)


def get_test_message(account: ETHAccount):
    return {
        "chain": "ETH",
        "sender": account.get_address(),
        "type": "AGGREGATE",
        "item_hash": "0x1234",
    }


def test_account_create(account_file: Path):
    old_key = account_file.read_bytes()
    result = runner.invoke(
        app, ["account", "create", "--replace", "--private-key-file", str(account_file)]
    )
    assert result.exit_code == 0, result.stdout
    new_key = account_file.read_bytes()
    assert new_key != old_key


def test_account_address(account_file: Path):
    result = runner.invoke(
        app, ["account", "address", "--private-key-file", str(account_file)]
    )
    assert result.exit_code == 0
    assert result.stdout.startswith("0x")
    assert len(result.stdout.strip()) == 42


def test_account_export_private_key(account_file: Path):
    result = runner.invoke(
        app, ["account", "export-private-key", "--private-key-file", str(account_file)]
    )
    assert result.exit_code == 0
    assert result.stdout.startswith("0x")
    assert len(result.stdout.strip()) == 66


def test_account_path():
    result = runner.invoke(app, ["account", "path"])
    assert result.stdout.startswith("/")


def test_message_get():
    # Use subprocess to avoid border effects between tests caused by the initialisation
    # of the aiohttp client session out of an async context in the SDK. This avoids
    # a "no running event loop" error when running several tests back to back.
    result = runner.invoke(
        app,
        [
            "message",
            "get",
            "bd79839bf96e595a06da5ac0b6ba51dea6f7e2591bb913deccded04d831d29f4",
        ],
    )
    assert result.exit_code == 0
    assert "0x101d8D16372dBf5f1614adaE95Ee5CCE61998Fc9" in result.stdout


def test_message_find():
    result = runner.invoke(
        app,
        [
            "message",
            "find",
            "--pagination=1",
            "--page=1",
            "--start-date=1234",
            "--chains=ETH",
            "--hashes=bd79839bf96e595a06da5ac0b6ba51dea6f7e2591bb913deccded04d831d29f4",
        ],
    )
    assert result.exit_code == 0
    assert "0x101d8D16372dBf5f1614adaE95Ee5CCE61998Fc9" in result.stdout
    assert (
        "bd79839bf96e595a06da5ac0b6ba51dea6f7e2591bb913deccded04d831d29f4"
        in result.stdout
<<<<<<< HEAD
    )
=======
    )


def test_sign_message(account_file):
    account = get_account(account_file)
    message = get_test_message(account)
    result = runner.invoke(
        app,
        [
            "message",
            "sign",
            "--private-key-file",
            str(account_file),
            "--message",
            json.dumps(message),
        ],
    )

    assert result.exit_code == 0
    assert "signature" in result.stdout


def test_sign_message_stdin(account_file):
    account = get_account(account_file)
    message = get_test_message(account)
    result = runner.invoke(
        app,
        [
            "message",
            "sign",
            "--private-key-file",
            str(account_file),
        ],
        input=json.dumps(message),
    )

    assert result.exit_code == 0
    assert "signature" in result.stdout


def test_sign_raw():
    result = runner.invoke(
        app,
        [
            "account",
            "sign-bytes",
            "--message",
            "some message",
        ],
    )

    assert result.exit_code == 0
    assert "0x" in result.stdout


def test_sign_raw_stdin():
    message = "some message"
    result = runner.invoke(
        app,
        [
            "account",
            "sign-bytes",
        ],
        input=message,
    )

    assert result.exit_code == 0
    assert "0x" in result.stdout


def test_file_upload():
    #  Test upload a file to aleph network by creating a file and upload it to an aleph node
    with NamedTemporaryFile() as temp_file:
        temp_file.write(b"Hello World \n")
        result = runner.invoke(
            app,
            ["file", "upload", temp_file.name],
        )
        assert result.exit_code == 0
        assert result.stdout is not None
>>>>>>> 28a65587
<|MERGE_RESOLUTION|>--- conflicted
+++ resolved
@@ -1,10 +1,6 @@
 import json
 from pathlib import Path
 from tempfile import NamedTemporaryFile
-<<<<<<< HEAD
-=======
-
->>>>>>> 28a65587
 from aleph.sdk.chains.ethereum import ETHAccount
 from typer.testing import CliRunner
 
@@ -96,9 +92,6 @@
     assert (
         "bd79839bf96e595a06da5ac0b6ba51dea6f7e2591bb913deccded04d831d29f4"
         in result.stdout
-<<<<<<< HEAD
-    )
-=======
     )
 
 
@@ -178,5 +171,4 @@
             ["file", "upload", temp_file.name],
         )
         assert result.exit_code == 0
-        assert result.stdout is not None
->>>>>>> 28a65587
+        assert result.stdout is not None