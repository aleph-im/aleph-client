--- conflicted
+++ resolved
@@ -1,8 +1,6 @@
 from dis import code_info
 import pytest
-<<<<<<< HEAD
 from aleph_message.models import MessageType, MessagesResponse
-=======
 import time
 from typing import Dict 
 
@@ -13,8 +11,6 @@
 from aleph_message.models.program import FunctionEnvironment, MachineResources, FunctionRuntime, MachineVolume
 from aleph_client.chains.common import get_fallback_private_key, delete_private_key_file
 from aiohttp.client import ClientSession
-
->>>>>>> b937be44
 
 from aleph_client.asynchronous import (
     get_messages,
@@ -80,12 +76,7 @@
     messages = response.messages
     assert len(messages) > 1
     assert messages[0].type
-<<<<<<< HEAD
     assert messages[0].sender
-=======
-    assert messages[0].sender
-
-
 
 @pytest.mark.asyncio
 async def test_create_post():
@@ -115,8 +106,7 @@
     assert content.time <= time.time()
     assert content.ref == "02932831278"
         
-    
-        
+       
 @pytest.mark.asyncio
 async def test_create_aggregate():
     delete_private_key_file()
@@ -251,5 +241,4 @@
     content = response.content 
     
     assert content.hashes == FC[0]
-    assert content.aggregates == FC[1]
->>>>>>> b937be44
+    assert content.aggregates == FC[1]